--- conflicted
+++ resolved
@@ -217,9 +217,9 @@
 
         try:
             os.makedirs(os.path.dirname(flag_filename), exist_ok=True)
-<<<<<<< HEAD
             st = time.time()
-            np.save(flag_filename, completed_flag_dump._flags)
+            np.save(flag_filename_temp, completed_flag_dump._flags)
+            os.rename(flag_filename_temp, flag_filename)
             os.sync()
             et = time.time()
             self._last_dump_duration_sensor.value = et - st
@@ -227,11 +227,6 @@
             self._last_dump_timestamp_sensor.value = et
             logger.info("Saved flag dump to disk in %s at %.2f MBps", flag_filename,
                         (completed_flag_dump._flags.nbytes / 2.0**20) / (et - st))
-=======
-            np.save(flag_filename_temp, completed_flag_dump._flags)
-            os.rename(flag_filename_temp, flag_filename)
-            logger.info("Saved flag dump to disk in %s", flag_filename)
->>>>>>> dcc2ae36
             self._output_objects_sensor.value += 1
         except OSError:
             # If we fail to save, log the error, but discard dump and bumble on
