--- conflicted
+++ resolved
@@ -1,12 +1,9 @@
 import os
 import katdal
 import katsdptelstate
-<<<<<<< HEAD
-=======
+
 from .met_extractors import MetExtractor, TelescopeProductMetExtractor
->>>>>>> 2537e2af
 
-from met_extractors import MetExtractor, TelescopeProductMetExtractor
 
 class MeerKATTelescopeProductMetExtractor(TelescopeProductMetExtractor):
     """A class for handling MeerKAT telescope metadata extraction from a katdal object.
