--- conflicted
+++ resolved
@@ -468,11 +468,7 @@
         super(MeerKATAR1ReductionProductMetExtractor, self).__init__(prod_name)
         self.product_type = 'MeerKATAR1ReductionProduct'
 
-<<<<<<< HEAD
-class ObitReductionMetExtractor(MetExtractor):
-=======
 class ObitReductionProductMetExtractor(MetExtractor):
->>>>>>> 0ca44575
     """Used for extracting metdata from a KAT Cont Pipe VOTable xml file.
 
     Parameters
@@ -491,11 +487,7 @@
             self.project_data = project_data
         else:
             raise MetExtractorException('Cannot find a *_VOTable.xml file in %s' % (prod_name))
-<<<<<<< HEAD
-        super(ReductionProductMetExtractor, self).__init__('%s.%s' % (prod_name, 'met',))
-=======
         super(ObitReductionProductMetExtractor, self).__init__('%s.%s' % (prod_name, 'met',))
->>>>>>> 0ca44575
         self.product_type = 'ObitReductionProduct'
 
     def extract_metadata(self):
@@ -508,25 +500,11 @@
 
     def _extract_metadata_from_votable(self):
         met = dict([[param.attrib['name'],param.attrib['value']] for param in self.project_data.getchildren() if param.tag == 'param'])
-<<<<<<< HEAD
-        mult_valued = ['AmpCals', 'BPCals', 'DlyCals', 'PhyCals', 'PhsCals', 'anNames']
-        float_valued = ['obsStart', 'obsStop', 'minFringe']
-=======
         mult_valued = ['AmpCals', 'BPCals', 'DlyCals', 'PhyCals', 'PhsCals', 'anNames', 'freqCov']
->>>>>>> 0ca44575
         date_valued = ['obsDate', 'procDate']
         for k,v in met.iteritems():
             if k in mult_valued:
                 met[k] = ' '.join(v.split()).split()
-<<<<<<< HEAD
-            if k in float_valued:
-                met[k] = float(v)
             if k in date_valued:
                 met[k] = time.strftime('%Y-%m-%dT%H:%M:%SZ', time.strptime(v, '%Y-%m-%d'))
-            if k == 'freqCov':
-                met[k] = map(float, v.split())
-=======
-            if k in date_valued:
-                met[k] = time.strftime('%Y-%m-%dT%H:%M:%SZ', time.strptime(v, '%Y-%m-%d'))
->>>>>>> 0ca44575
         self.metadata.update(met)