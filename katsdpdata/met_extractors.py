--- conflicted
+++ resolved
@@ -160,56 +160,32 @@
         ----------
         katfile: string : name of file to opened with the katdal module.
         """
-<<<<<<< HEAD
-        katdata = katdal.open(katfile)
-        #figure out some information about the experiment from the command line
-        parser = argparse.ArgumentParser()
-        parser.add_argument('--proposal-id')
-        parser.add_argument('--program-block-id')
-        parser.add_argument('--sb-id-code')
-=======
-
-        if katfile[-2:] == 'h5': #Correlator data  Remove and put in crawler
-            katdata = katdal.open(katfile)
-            try:
-                #does it have the subarray key?
-                katdata.file['TelescopeState'].attrs['subarray_product_id']
-                return MeerKATAR1TelescopeProductMetExtractor(katdata)
-            except KeyError:
-                if katdata.ants[0].name.startswith('ant'):
-                    #must be KAT7
-                    #todo: replace with KAT7TelescopeProductMetExtractor
-                    return KatFileProductMetExtractor(katdata)
-                else:
-                    #must be RTS
-                    return RTSTelescopeProductMetExtractor(katdata)
-        elif katfile[-2:] == 'sf': 
+        file_ext = katfile[-2:]
+        if file_ext == 'sf': 
             #pulsar search file
             return PulsarSearchProductMetExtractor(katfile)
-        elif katfile[-2:] == 'ar':
+        elif file_ext == 'ar':
             #pulsar timing archive file
             return PulsarTimingArchiveProductMetExtractor(katfile)
-
-
-    @staticmethod
-    def alt_factory(katfile):
-        """Static method to instantiate a metadata extraction object. The following systems
-        are currently supported: KAT7, RTS. Note, if called, this method will think that AR1 data is
-        RTS data.
->>>>>>> 81fac6d3
-
-        known_args, other_args = parser.parse_known_args(shlex.split(katdata.obs_params['script_arguments']))
+        if file_ext == 'h5': #Correlator data  Remove and put in crawler
+            katdata = katdal.open(katfile)
+            #figure out some information about the experiment from the command line
+            parser = argparse.ArgumentParser()
+            parser.add_argument('--proposal-id')
+            parser.add_argument('--program-block-id')
+            parser.add_argument('--sb-id-code')
+
+            known_args, other_args = parser.parse_known_args(shlex.split(katdata.obs_params['script_arguments']))
        
-        #atleast one antenna starts with 'ant'
-        if katdata.ants[0].name.startswith('ant'):
-            #todo: replace with KAT7TelescopeProductMetExtractor
-            return KatFileProductMetExtractor(katdata)
-        #proposal id must mention RTS at least once
-        elif known_args.proposal_id.count('RTS') >= 1:
-            return RTSTelescopeProductMetExtractor(katdata)
-        else:
-            pass 
-        return MeerKATAR1TelescopeProductMetExtractor(katdata)
+            #atleast one antenna starts with 'ant'
+            if katdata.ants[0].name.startswith('ant'):
+                #todo: replace with KAT7TelescopeProductMetExtractor
+                return KatFileProductMetExtractor(katdata)
+            #proposal id must mention RTS at least once
+            elif known_args.proposal_id.count('RTS') >= 1:
+                return RTSTelescopeProductMetExtractor(katdata)
+            else:
+                return MeerKATAR1TelescopeProductMetExtractor(katdata)
 
 class KAT7TelescopeProductMetExtractor(TelescopeProductMetExtractor):
     """Used for extracting metadata for a KAT7 Telescope product. As well as extracting data from a
