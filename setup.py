--- conflicted
+++ resolved
@@ -19,12 +19,9 @@
         "scripts/pulsar_timing_prod_met_extractor.py",
         "scripts/ptuse_timing_prod_met_extractor.py",
         "scripts/check_failed_directory.py",
-<<<<<<< HEAD
         "scripts/download_cbid_prods.py",
-        "scripts/download_cbid_prods_maximum_plaid.py"
-=======
+        "scripts/download_cbid_prods_maximum_plaid.py",
         "scripts/vis_trawler.py"
->>>>>>> 5c2ad982
     ],
     classifiers=[
         "Development Status :: 3 - Alpha",
